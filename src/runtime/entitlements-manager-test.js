--- conflicted
+++ resolved
@@ -847,9 +847,6 @@
       expect(manager.getShowToastFromEntitlements_(ents)).to.equal(undefined);
     });
 
-<<<<<<< HEAD
-    it('should send pingback with metering entitlements', () => {
-=======
     it('should send pingback with metering entitlements', async () => {
       xhrMock
         .expects('fetch')
@@ -867,7 +864,6 @@
         )
         .returns(Promise.resolve());
 
->>>>>>> 9875c0a4
       const ents = new Entitlements(
         'service1',
         'RaW',
