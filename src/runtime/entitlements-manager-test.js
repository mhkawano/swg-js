/**
 * Copyright 2018 The Subscribe with Google Authors. All Rights Reserved.
 *
 * Licensed under the Apache License, Version 2.0 (the "License");
 * you may not use this file except in compliance with the License.
 * You may obtain a copy of the License at
 *
 *      http://www.apache.org/licenses/LICENSE-2.0
 *
 * Unless required by applicable law or agreed to in writing, software
 * distributed under the License is distributed on an "AS-IS" BASIS,
 * WITHOUT WARRANTIES OR CONDITIONS OF ANY KIND, either express or implied.
 * See the License for the specific language governing permissions and
 * limitations under the License.
 */

import {Callbacks} from './callbacks';
import {DepsDef} from './deps';
import {EntitlementsManager} from './entitlements-manager';
import {GlobalDoc} from '../model/doc';
import {PageConfig} from '../model/page-config';
import {Storage} from './storage';
import {Toast} from '../ui/toast';
import {XhrFetcher} from './fetcher';
import {base64UrlEncodeFromBytes, utf8EncodeSync} from '../utils/bytes';
import {AnalyticsService} from './analytics-service';
import {defaultConfig, AnalyticsMode} from '../api/subscriptions';
import {ClientEventManager} from './client-event-manager';

describes.realWin('EntitlementsManager', {}, env => {
  let win;
  let pageConfig;
  let manager;
  let fetcher;
  let xhrMock;
  let jwtHelperMock;
  let callbacks;
  let storageMock;
  let config;
  let analyticsMock;
  let deps;
  let encryptedDocumentKey;
  let eventManager;

  beforeEach(() => {
    win = env.win;
    pageConfig = new PageConfig('pub1:label1');
    fetcher = new XhrFetcher(win);
    eventManager = new ClientEventManager();
    xhrMock = sandbox.mock(fetcher.xhr_);
    config = defaultConfig();
    deps = new DepsDef();
    sandbox.stub(deps, 'win', () => win);
    const globalDoc = new GlobalDoc(win);
    sandbox.stub(deps, 'doc', () => globalDoc);
    callbacks = new Callbacks();
    sandbox.stub(deps, 'callbacks', () => callbacks);
    const storage = new Storage(win);
    storageMock = sandbox.mock(storage);
    sandbox.stub(deps, 'storage', () => storage);
    sandbox.stub(deps, 'pageConfig', () => pageConfig);
    sandbox.stub(deps, 'config', () => config);
    sandbox.stub(deps, 'eventManager', () => eventManager);
    const analyticsService = new AnalyticsService(deps);
    analyticsMock = sandbox.mock(analyticsService);
    sandbox.stub(deps, 'analytics', () => analyticsService);

    manager = new EntitlementsManager(win, pageConfig, fetcher, deps);
    jwtHelperMock = sandbox.mock(manager.jwtHelper_);
    encryptedDocumentKey =
      '{"accessRequirements": ' +
      '["norcal.com:premium"], "key":"aBcDef781-2-4/sjfdi"}';
  });

  afterEach(() => {
    storageMock.verify();
    xhrMock.verify();
    jwtHelperMock.verify();
    analyticsMock.verify();
  });

  function expectNoResponse() {
    xhrMock
      .expects('fetch')
      .returns(
        Promise.resolve({
          json: () => Promise.resolve({}),
        })
      )
      .once();
  }

  function entitlementsResponse(entitlements, opt_options, opt_isReadyToPay) {
    function enc(obj) {
      return base64UrlEncodeFromBytes(utf8EncodeSync(JSON.stringify(obj)));
    }
    const options = Object.assign(
      {
        exp: Math.floor(Date.now() / 1000) + 10, // 10 seconds in the future.
      },
      opt_options || {}
    );
    const header = {};
    const payload = {
      'iss': 'google.com',
      'exp': options.exp,
      'entitlements': entitlements,
    };
    return {
      'signedEntitlements': enc(header) + '.' + enc(payload) + '.SIG',
      'isReadyToPay': opt_isReadyToPay,
    };
  }

  function expectGoogleResponse(opt_options, opt_isReadyToPay) {
    const resp = entitlementsResponse(
      {
        source: 'google',
        products: ['pub1:label1'],
        subscriptionToken: 's1',
      },
      opt_options,
      opt_isReadyToPay
    );
    xhrMock
      .expects('fetch')
      .returns(
        Promise.resolve({
          json: () => Promise.resolve(resp),
        })
      )
      .once();
    return resp;
  }

  function expectNonGoogleResponse(opt_options, opt_isReadyToPay) {
    const resp = entitlementsResponse(
      {
        source: 'pub1',
        products: ['pub1:label1'],
        subscriptionToken: 's2',
      },
      opt_options,
      opt_isReadyToPay
    );
    xhrMock
      .expects('fetch')
      .returns(
        Promise.resolve({
          json: () => Promise.resolve(resp),
        })
      )
      .once();
    return resp;
  }

  describe('fetching', () => {
    beforeEach(() => {
      // Expect empty cache.
      storageMock
        .expects('get')
        .withExactArgs('ents')
        .returns(Promise.resolve(null))
        .atLeast(0);
      storageMock
        .expects('get')
        .withExactArgs('toast')
        .returns(Promise.resolve(null))
        .atLeast(0);
      storageMock
        .expects('get')
        .withExactArgs('isreadytopay')
        .returns(Promise.resolve(null))
        .atLeast(0);
    });

    it('should fetch empty response', () => {
      xhrMock
        .expects('fetch')
        .withExactArgs(
          '$frontend$/swg/_/api/v1/publication/pub1/entitlements',
          {
            method: 'GET',
            headers: {'Accept': 'text/plain, application/json'},
            credentials: 'include',
          }
        )
        .returns(
          Promise.resolve({
            json: () => Promise.resolve({}),
          })
        );
      return manager.getEntitlements().then(ents => {
        expect(ents.service).to.equal('subscribe.google.com');
        expect(ents.raw).to.equal('');
        expect(ents.entitlements).to.deep.equal([]);
        expect(ents.product_).to.equal('pub1:label1');
        expect(ents.enablesThis()).to.be.false;
      });
    });

    it('should accept encrypted document key', () => {
      xhrMock
        .expects('fetch')
        .withExactArgs(
          '$frontend$/swg/_/api/v1/publication/pub1/entitlements?crypt=' +
            encodeURIComponent(encryptedDocumentKey),
          {
            method: 'GET',
            headers: {'Accept': 'text/plain, application/json'},
            credentials: 'include',
          }
        )
        .returns(
          Promise.resolve({
            json: () => Promise.resolve({}),
          })
        );
      return manager.getEntitlements(encryptedDocumentKey).then(ents => {
        expect(ents.service).to.equal('subscribe.google.com');
        expect(ents.raw).to.equal('');
        expect(ents.entitlements).to.deep.equal([]);
        expect(ents.product_).to.equal('pub1:label1');
        expect(ents.enablesThis()).to.be.false;
      });
    });

    it('should fetch non-empty response', () => {
      jwtHelperMock
        .expects('decode')
        .withExactArgs('SIGNED_DATA')
        .returns({
          entitlements: {
            products: ['pub1:label1'],
            subscriptionToken: 'token1',
          },
        });
      xhrMock
        .expects('fetch')
        .withExactArgs(
          '$frontend$/swg/_/api/v1/publication/pub1/entitlements',
          {
            method: 'GET',
            headers: {'Accept': 'text/plain, application/json'},
            credentials: 'include',
          }
        )
        .returns(
          Promise.resolve({
            json: () =>
              Promise.resolve({
                signedEntitlements: 'SIGNED_DATA',
              }),
          })
        );
      return manager.getEntitlements().then(ents => {
        expect(ents.service).to.equal('subscribe.google.com');
        expect(ents.raw).to.equal('SIGNED_DATA');
        expect(ents.entitlements).to.deep.equal([
          {
            source: '',
            products: ['pub1:label1'],
            subscriptionToken: 'token1',
          },
        ]);
        expect(ents.enablesThis()).to.be.true;
      });
    });

    it('should only fetch once', () => {
      xhrMock
        .expects('fetch')
        .returns(
          Promise.resolve({
            json: () => Promise.resolve({}),
          })
        )
        .once();
      return manager.getEntitlements().then(() => {
        return manager.getEntitlements();
      });
    });

    it('should re-fetch after reset', () => {
      xhrMock
        .expects('fetch')
        .returns(
          Promise.resolve({
            json: () => Promise.resolve({}),
          })
        )
        .twice();
      return manager.getEntitlements().then(() => {
        manager.reset();
        return manager.getEntitlements();
      });
    });

    it('should reset with positive expectation', () => {
      manager.reset();
      expect(manager.positiveRetries_).to.equal(0);
      manager.reset(true);
      expect(manager.positiveRetries_).to.equal(3);
      manager.reset(true);
      expect(manager.positiveRetries_).to.equal(3);
      manager.reset();
      expect(manager.positiveRetries_).to.equal(3);
    });

    it('should fetch with positive expectation with one attempt', () => {
      xhrMock
        .expects('fetch')
        .returns(
          Promise.resolve({
            json: () =>
              Promise.resolve({
                entitlements: {
                  products: ['pub1:label1'],
                  subscriptionToken: 's1',
                },
              }),
          })
        )
        .once();
      manager.reset(true);
      expect(manager.positiveRetries_).to.equal(3);
      return manager.getEntitlements().then(entitlements => {
        expect(manager.positiveRetries_).to.equal(0);
        expect(entitlements.entitlements[0].subscriptionToken).to.equal('s1');
      });
    });

    it('should fetch with positive expectation with two attempts', () => {
      let totalTime = 0;
      sandbox.stub(win, 'setTimeout', (callback, timeout) => {
        totalTime += timeout;
        callback();
      });
      xhrMock
        .expects('fetch')
        .returns(
          Promise.resolve({
            json: () =>
              Promise.resolve({
                entitlements: {
                  products: ['pub1:label2'],
                  subscriptionToken: 's2',
                },
              }),
          })
        )
        .once();
      xhrMock
        .expects('fetch')
        .returns(
          Promise.resolve({
            json: () =>
              Promise.resolve({
                entitlements: {
                  products: ['pub1:label1'],
                  subscriptionToken: 's1',
                },
              }),
          })
        )
        .once();
      manager.reset(true);
      expect(manager.positiveRetries_).to.equal(3);
      const promise = manager.getEntitlements();
      return promise.then(entitlements => {
        expect(manager.positiveRetries_).to.equal(0);
        expect(entitlements.entitlements[0].subscriptionToken).to.equal('s1');
        expect(totalTime).to.be.greaterThan(499);
      });
    });

    it('should fetch with positive expectation with max attempts', () => {
      let totalTime = 0;
      sandbox.stub(win, 'setTimeout', (callback, timeout) => {
        totalTime += timeout;
        callback();
      });
      xhrMock
        .expects('fetch')
        .returns(
          Promise.resolve({
            json: () =>
              Promise.resolve({
                entitlements: {
                  products: ['pub1:label2'],
                  subscriptionToken: 's2',
                },
              }),
          })
        )
        .thrice();
      manager.reset(true);
      expect(manager.positiveRetries_).to.equal(3);
      const promise = manager.getEntitlements();
      return promise.then(entitlements => {
        expect(manager.positiveRetries_).to.equal(0);
        expect(entitlements.entitlements).to.have.length(1);
        expect(entitlements.entitlements[0].subscriptionToken).to.equal('s2');
        expect(totalTime).to.be.greaterThan(999);
      });
    });

    it('should re-fetch after clear', () => {
      xhrMock
        .expects('fetch')
        .returns(
          Promise.resolve({
            json: () => Promise.resolve({}),
          })
        )
        .twice();
      return manager.getEntitlements().then(() => {
        manager.clear();
        return manager.getEntitlements();
      });
    });

    it('should clear all state and cache', () => {
      manager.reset(true);
      manager.blockNextNotification();
      manager.responsePromise_ = Promise.reject();
      expect(manager.positiveRetries_).to.equal(3);
      expect(manager.blockNextNotification_).to.be.true;

      storageMock
        .expects('remove')
        .withExactArgs('ents')
        .once();
      storageMock
        .expects('remove')
        .withExactArgs('toast')
        .once();
      storageMock
        .expects('remove')
        .withExactArgs('isreadytopay')
        .once();

      manager.clear();
      expect(manager.positiveRetries_).to.equal(0);
      expect(manager.blockNextNotification_).to.be.false;
      expect(manager.responsePromise_).to.be.null;
    });
  });

  describe('flow', () => {
    let toastOpenStub;
    let toast;

    beforeEach(() => {
      toastOpenStub = sandbox.stub(Toast.prototype, 'open', function() {
        toast = this;
      });
      storageMock
        .expects('get')
        .withExactArgs('ents')
        .returns(Promise.resolve(null))
        .atLeast(0);
      storageMock
        .expects('set')
        .withArgs('ents')
        .returns(Promise.resolve())
        .atLeast(0);
    });

    function expectToastShown(value) {
      // Emulate promsie.
      storageMock
        .expects('get')
        .withExactArgs('toast')
        .returns({
          then: callback => {
            callback(value);
          },
        });
    }

    function expectGetIsReadyToPayToBeCalled(value) {
      storageMock
        .expects('get')
        .withExactArgs('isreadytopay')
        .returns(Promise.resolve(value))
        .once();
    }

    it('should set toast flag', () => {
      storageMock
        .expects('set')
        .withExactArgs('toast', '1')
        .once();
      manager.setToastShown(true);
    });

    it('should unset toast flag', () => {
      storageMock
        .expects('set')
        .withExactArgs('toast', '0')
        .once();
      manager.setToastShown(false);
    });

    it('should trigger entitlements event for empty response', () => {
      storageMock
        .expects('get')
        .withExactArgs('toast')
        .never();
      storageMock
        .expects('set')
        .withArgs('toast')
        .never();
      expectGetIsReadyToPayToBeCalled(null);
      expectNoResponse();
      return manager
        .getEntitlements()
        .then(entitlements => {
          expect(entitlements.enablesAny()).to.be.false;
          expect(callbacks.hasEntitlementsResponsePending()).to.be.true;
          return new Promise(resolve => {
            callbacks.setOnEntitlementsResponse(resolve);
          });
        })
        .then(entitlements => {
          expect(entitlements.enablesAny()).to.be.false;
          expect(toastOpenStub).to.not.be.called;
        });
    });

    it('should trigger entitlements event for Google response', () => {
      expectToastShown('0');
      storageMock
        .expects('set')
        .withArgs('toast')
        .never();
      expectGetIsReadyToPayToBeCalled(null);
      expectGoogleResponse();
      return manager
        .getEntitlements()
        .then(entitlements => {
          expect(entitlements.enablesAny()).to.be.true;
          expect(entitlements.enablesThis()).to.be.true;
          expect(entitlements.getEntitlementForThis().source).to.equal(
            'google'
          );
          expect(callbacks.hasEntitlementsResponsePending()).to.be.true;
          return new Promise(resolve => {
            callbacks.setOnEntitlementsResponse(resolve);
          });
        })
        .then(entitlements => {
          expect(entitlements.getEntitlementForThis().source).to.equal(
            'google'
          );
          expect(toastOpenStub).to.be.calledOnce;
          expect(toast.args_.source).to.equal('google');
        });
    });

    it('should trigger entitlements event with readyToPay true', () => {
      expectToastShown('0');
      storageMock
        .expects('set')
        .withArgs('isreadytopay', 'true')
        .once();
      expectGetIsReadyToPayToBeCalled('true');
      expectGoogleResponse(/* options */ undefined, /* isReadyToPay */ true);
      analyticsMock
        .expects('setReadyToPay')
        .withExactArgs(true)
        .once();
      return manager.getEntitlements().then(entitlements => {
        expect(entitlements.isReadyToPay).to.be.true;
      });
    });

    it('should log paywall impression with analytics mode enabled', () => {
      expectToastShown('0');
      storageMock
        .expects('set')
        .withArgs('isreadytopay', 'true')
        .once();
      expectGetIsReadyToPayToBeCalled('true');
      expectGoogleResponse(/* options */ undefined, /* isReadyToPay */ true);
<<<<<<< HEAD
      analyticsMock.expects('setReadyToPay')
          .withExactArgs(true).once();
=======
      analyticsMock
        .expects('setReadyToPay')
        .withExactArgs(true)
        .once();
      analyticsMock
        .expects('logEvent')
        .withExactArgs(AnalyticsEvent.IMPRESSION_PAYWALL)
        .once();
>>>>>>> c44bd452
      config.analyticsMode = AnalyticsMode.IMPRESSIONS;
      const /* {!EntitlementsManager} */ newMgr = new EntitlementsManager(
          win,
          pageConfig,
          fetcher,
          deps
        );
      return newMgr.getEntitlements().then(entitlements => {
        expect(entitlements.isReadyToPay).to.be.true;
      });
    });

    it('should log paywall impression event with utm source google', () => {
      expectToastShown('0');
      storageMock
        .expects('set')
        .withArgs('isreadytopay', 'true')
        .once();
      expectGetIsReadyToPayToBeCalled('true');
      expectGoogleResponse(/* options */ undefined, /* isReadyToPay */ true);
<<<<<<< HEAD
      analyticsMock.expects('setReadyToPay')
          .withExactArgs(true).once();
=======
      analyticsMock
        .expects('setReadyToPay')
        .withExactArgs(true)
        .once();
      analyticsMock
        .expects('logEvent')
        .withExactArgs(AnalyticsEvent.IMPRESSION_PAYWALL)
        .once();
>>>>>>> c44bd452
      EntitlementsManager.prototype.getQueryString_ = () => {
        return '?utm_source=google&utm_medium=email&utm_campaign=campaign';
      };
      const /* {!EntitlementsManager} */ newMgr = new EntitlementsManager(
          win,
          pageConfig,
          fetcher,
          deps
        );
      return newMgr.getEntitlements().then(entitlements => {
        expect(entitlements.isReadyToPay).to.be.true;
      });
    });

    it('should not log paywall impression', () => {
      expectToastShown('0');
      storageMock
        .expects('set')
        .withArgs('isreadytopay', 'true')
        .once();
      expectGetIsReadyToPayToBeCalled('true');
      expectGoogleResponse(/* options */ undefined, /* isReadyToPay */ true);
<<<<<<< HEAD
      analyticsMock.expects('setReadyToPay')
          .withExactArgs(true).once();
=======
      analyticsMock
        .expects('setReadyToPay')
        .withExactArgs(true)
        .once();
      analyticsMock
        .expects('logEvent')
        .withExactArgs(AnalyticsEvent.IMPRESSION_PAYWALL)
        .never();
>>>>>>> c44bd452
      EntitlementsManager.prototype.getQueryString_ = () => {
        return '?utm_source=scenic&utm_medium=email&utm_campaign=campaign';
      };
      const /* {!EntitlementsManager} */ newMgr = new EntitlementsManager(
          win,
          pageConfig,
          fetcher,
          deps
        );
      return newMgr.getEntitlements().then(entitlements => {
        expect(entitlements.isReadyToPay).to.be.true;
      });
    });

    it('should trigger entitlements event with readyToPay false', () => {
      expectToastShown('0');
      storageMock
        .expects('set')
        .withArgs('isreadytopay', 'false')
        .once();
      expectGetIsReadyToPayToBeCalled('false');
      expectGoogleResponse(/* options */ undefined, /* isReadyToPay */ false);
      analyticsMock
        .expects('setReadyToPay')
        .withExactArgs(false)
        .once();
      return manager.getEntitlements().then(entitlements => {
        expect(entitlements.isReadyToPay).to.be.false;
      });
    });

    it('should trigger entitlements with default readyToPay', () => {
      expectToastShown('0');
      expectGetIsReadyToPayToBeCalled(null);
      expectGoogleResponse();
      analyticsMock
        .expects('setReadyToPay')
        .withExactArgs(false)
        .once();
      return manager.getEntitlements().then(entitlements => {
        expect(entitlements.isReadyToPay).to.be.false;
      });
    });

    it('should tolerate expired response from server', () => {
      expectToastShown('0');
      expectGetIsReadyToPayToBeCalled(null);
      storageMock
        .expects('set')
        .withArgs('toast')
        .never();
      expectGoogleResponse({
        exp: Date.now() / 1000 - 10000, // Far back.
      });
      return manager.getEntitlements().then(entitlements => {
        expect(entitlements.enablesAny()).to.be.true;
        expect(entitlements.enablesThis()).to.be.true;
        expect(entitlements.getEntitlementForThis().source).to.equal('google');
      });
    });

    it('should acknowledge and update the toast bit', () => {
      expectToastShown('0');
      expectGetIsReadyToPayToBeCalled(null);
      storageMock
        .expects('set')
        .withExactArgs('toast', '1')
        .once();
      expectGoogleResponse();
      return manager.getEntitlements().then(entitlements => {
        expect(entitlements.enablesThis()).to.be.true;
        entitlements.ack();
      });
    });

    it('should acknowledge and NOT update the toast bit', () => {
      storageMock
        .expects('set')
        .withArgs('toast')
        .never();
      expectGetIsReadyToPayToBeCalled(null);
      expectNoResponse();
      analyticsMock.expects('setReadyToPay').withExactArgs(false);
      return manager.getEntitlements().then(entitlements => {
        expect(entitlements.enablesThis()).to.be.false;
        entitlements.ack();
      });
    });

    it('should trigger entitlements event for non-Google response', () => {
      expectToastShown('0');
      expectGetIsReadyToPayToBeCalled(null);
      storageMock
        .expects('set')
        .withExactArgs('toast', '1')
        .once();
      expectNonGoogleResponse();
      return manager
        .getEntitlements()
        .then(entitlements => {
          expect(entitlements.enablesAny()).to.be.true;
          expect(entitlements.enablesThis()).to.be.true;
          expect(entitlements.getEntitlementForThis().source).to.equal('pub1');
          expect(callbacks.hasEntitlementsResponsePending()).to.be.true;
          return new Promise(resolve => {
            callbacks.setOnEntitlementsResponse(resolve);
          });
        })
        .then(entitlements => {
          entitlements.ack();
          return entitlements;
        })
        .then(entitlements => {
          expect(entitlements.getEntitlementForThis().source).to.equal('pub1');
          expect(toastOpenStub).to.be.calledOnce;
          expect(toast.args_.source).to.equal('pub1');
        });
    });

    it('should NOT trigger entitlements when notification is blocked', () => {
      expectGoogleResponse();
      expectGetIsReadyToPayToBeCalled(null);
      manager.blockNextNotification();
      return manager.getEntitlements().then(entitlements => {
        expect(manager.blockNextNotification_).to.be.false; // Reset.
        expect(entitlements.enablesThis()).to.be.true;
        expect(callbacks.hasEntitlementsResponsePending()).to.be.false;
        expect(toastOpenStub).to.not.be.called;
      });
    });

    it('should reset blocked state', () => {
      manager.blockNextNotification();
      expect(manager.blockNextNotification_).to.be.true;
      manager.unblockNextNotification();
      expect(manager.blockNextNotification_).to.be.false; // Reset.
    });

    it('should NOT show toast if already shown', () => {
      expectToastShown('1');
      expectGetIsReadyToPayToBeCalled(null);
      storageMock
        .expects('set')
        .withArgs('toast')
        .never();
      expectGoogleResponse();
      return manager
        .getEntitlements()
        .then(entitlements => {
          expect(entitlements.getEntitlementForThis().source).to.equal(
            'google'
          );
        })
        .then(() => {
          expect(toastOpenStub).to.not.be.called;
        });
    });
  });

  describe('flow with cache', () => {
    beforeEach(() => {
      sandbox.stub(Toast.prototype, 'open');
      storageMock
        .expects('get')
        .withArgs('toast')
        .returns(Promise.resolve(null))
        .atLeast(0);
      storageMock
        .expects('set')
        .withArgs('toast')
        .returns(Promise.resolve(null))
        .atLeast(0);
    });

    function expectGetIsReadyToPayToBeCalled(value) {
      storageMock
        .expects('get')
        .withExactArgs('isreadytopay')
        .returns(Promise.resolve(value))
        .atLeast(0);
    }

    it('should not store empty response', () => {
      expectNoResponse();
      expectGetIsReadyToPayToBeCalled(null);
      storageMock
        .expects('get')
        .withExactArgs('ents')
        .returns(Promise.resolve(null))
        .once();
      storageMock
        .expects('set')
        .withExactArgs('ents')
        .never();
      return manager.getEntitlements().then(entitlements => {
        expect(entitlements.enablesAny()).to.be.false;
      });
    });

    it('should store non-empty Google response', () => {
      const raw = expectGoogleResponse()['signedEntitlements'];
      expect(raw).to.match(/e30\=\.eyJpc3MiOiJnb/);
      expectGetIsReadyToPayToBeCalled(null);
      storageMock
        .expects('get')
        .withExactArgs('ents')
        .returns(Promise.resolve(null))
        .once();
      storageMock
        .expects('set')
        .withExactArgs('ents', raw)
        .returns(Promise.resolve())
        .once();
      return manager.getEntitlements().then(entitlements => {
        expect(entitlements.enablesAny()).to.be.true;
        expect(entitlements.enablesThis()).to.be.true;
        expect(entitlements.getEntitlementForThis().source).to.equal('google');
      });
    });

    it('should store non-empty non-Google response', () => {
      const raw = expectNonGoogleResponse()['signedEntitlements'];
      expect(raw).to.match(/e30\=\.eyJpc3MiOiJnb/);
      expectGetIsReadyToPayToBeCalled(null);
      storageMock
        .expects('get')
        .withExactArgs('ents')
        .returns(Promise.resolve(null))
        .once();
      storageMock
        .expects('set')
        .withExactArgs('ents', raw)
        .returns(Promise.resolve())
        .once();
      return manager.getEntitlements().then(entitlements => {
        expect(entitlements.enablesAny()).to.be.true;
        expect(entitlements.enablesThis()).to.be.true;
        expect(entitlements.getEntitlementForThis().source).to.equal('pub1');
      });
    });

    it('should retrieve a Google response from cache, rtp default', () => {
      const raw = entitlementsResponse({
        source: 'google',
        products: ['pub1:label1'],
        subscriptionToken: 's1',
      })['signedEntitlements'];
      expectGetIsReadyToPayToBeCalled(null);
      storageMock
        .expects('get')
        .withExactArgs('ents')
        .returns(Promise.resolve(raw))
        .once();
      storageMock
        .expects('set')
        .withArgs('ents')
        .never();
      xhrMock.expects('fetch').never();
      manager.reset(true);
      return manager.getEntitlements().then(entitlements => {
        expect(manager.positiveRetries_).to.equal(0); // Retries are reset.
        expect(entitlements.enablesAny()).to.be.true;
        expect(entitlements.enablesThis()).to.be.true;
        expect(entitlements.getEntitlementForThis().source).to.equal('google');
        expect(entitlements.isReadyToPay).to.be.false;
      });
    });

    it('should retrieve a Google response from cache, rtp true', () => {
      const raw = entitlementsResponse({
        source: 'google',
        products: ['pub1:label1'],
        subscriptionToken: 's1',
      })['signedEntitlements'];
      expectGetIsReadyToPayToBeCalled('true');
      storageMock
        .expects('get')
        .withExactArgs('ents')
        .returns(Promise.resolve(raw))
        .once();
      storageMock
        .expects('set')
        .withArgs('ents')
        .never();
      xhrMock.expects('fetch').never();
      manager.reset(true);
      analyticsMock.expects('setReadyToPay').withExactArgs(true);
      return manager.getEntitlements().then(entitlements => {
        expect(entitlements.isReadyToPay).to.be.true;
      });
    });

    it('should retrieve a Google response from cache, rtp false', () => {
      const raw = entitlementsResponse({
        source: 'google',
        products: ['pub1:label1'],
        subscriptionToken: 's1',
      })['signedEntitlements'];
      expectGetIsReadyToPayToBeCalled('false');
      storageMock
        .expects('get')
        .withExactArgs('ents')
        .returns(Promise.resolve(raw))
        .once();
      storageMock
        .expects('set')
        .withArgs('ents')
        .never();
      xhrMock.expects('fetch').never();
      manager.reset(true);
      analyticsMock.expects('setReadyToPay').withExactArgs(false);
      return manager.getEntitlements().then(entitlements => {
        expect(entitlements.isReadyToPay).to.be.false;
      });
    });

    it('should retrieve a non-Google response from cache', () => {
      const raw = entitlementsResponse({
        source: 'pub1',
        products: ['pub1:label1'],
        subscriptionToken: 's2',
      })['signedEntitlements'];
      expectGetIsReadyToPayToBeCalled(null);
      storageMock
        .expects('get')
        .withExactArgs('ents')
        .returns(Promise.resolve(raw))
        .once();
      storageMock
        .expects('set')
        .withArgs('ents')
        .never();
      xhrMock.expects('fetch').never();
      manager.reset(true);
      return manager.getEntitlements().then(entitlements => {
        expect(manager.positiveRetries_).to.equal(0); // Retries are reset.
        expect(entitlements.enablesAny()).to.be.true;
        expect(entitlements.enablesThis()).to.be.true;
        expect(entitlements.getEntitlementForThis().source).to.equal('pub1');
        expect(entitlements.isReadyToPay).to.be.false;
      });
    });

    it('should not accept expired response in cache', () => {
      const raw = entitlementsResponse(
        {
          source: 'google',
          products: ['pub1:label1'],
          subscriptionToken: 's1',
        },
        {
          exp: Date.now() / 1000 - 100000, // Far back.
        }
      )['signedEntitlements'];
      expectGetIsReadyToPayToBeCalled(null);
      storageMock
        .expects('get')
        .withExactArgs('ents')
        .returns(Promise.resolve(raw))
        .once();
      storageMock
        .expects('set')
        .withArgs('ents')
        .once();
      expectNonGoogleResponse();
      return manager.getEntitlements().then(entitlements => {
        // Cached response is from Google, but refresh response is from "pub1".
        expect(entitlements.getEntitlementForThis().source).to.equal('pub1');
      });
    });

    it('should not accept response in cache for a different product', () => {
      const raw = entitlementsResponse({
        source: 'google',
        products: ['pub1:other'],
        subscriptionToken: 's1',
      })['signedEntitlements'];
      expectGetIsReadyToPayToBeCalled(null);
      storageMock
        .expects('get')
        .withExactArgs('ents')
        .returns(Promise.resolve(raw))
        .once();
      storageMock
        .expects('set')
        .withArgs('ents')
        .once();
      expectNonGoogleResponse();
      return manager.getEntitlements().then(entitlements => {
        // Cached response is from Google, but refresh response is from "pub1".
        expect(entitlements.getEntitlementForThis().source).to.equal('pub1');
      });
    });

    it('should not accept empty response in cache', () => {
      const raw = entitlementsResponse({})['signedEntitlements'];
      expectGetIsReadyToPayToBeCalled(null);
      storageMock
        .expects('get')
        .withExactArgs('ents')
        .returns(Promise.resolve(raw))
        .once();
      storageMock
        .expects('set')
        .withArgs('ents')
        .once();
      expectNonGoogleResponse();
      return manager.getEntitlements().then(entitlements => {
        // Cached response is from Google, but refresh response is from "pub1".
        expect(entitlements.getEntitlementForThis().source).to.equal('pub1');
      });
    });

    it('should tolerate malformed cache', () => {
      expectGetIsReadyToPayToBeCalled(null);
      storageMock
        .expects('get')
        .withExactArgs('ents')
        .returns(Promise.resolve('VeRy BroKen'))
        .once();
      storageMock
        .expects('set')
        .withArgs('ents')
        .once();
      expectNonGoogleResponse();
      return manager.getEntitlements().then(entitlements => {
        // Cached response is from Google, but refresh response is from "pub1".
        expect(entitlements.getEntitlementForThis().source).to.equal('pub1');
      });
    });

    it('should push entitlements', () => {
      const raw = entitlementsResponse({
        source: 'google',
        products: ['pub1:label1'],
        subscriptionToken: 's1',
      })['signedEntitlements'];
      storageMock
        .expects('set')
        .withExactArgs('ents', raw)
        .returns(Promise.resolve())
        .once();
      const res = manager.pushNextEntitlements(raw);
      expect(res).to.be.true;
      manager.reset(true);
    });

    it('should ignore expired pushed entitlements', () => {
      const raw = entitlementsResponse(
        {
          source: 'google',
          products: ['pub1:label1'],
          subscriptionToken: 's1',
        },
        {
          exp: Date.now() / 1000 - 10000, // Far back.
        }
      )['signedEntitlements'];
      storageMock
        .expects('set')
        .withArgs('ents')
        .never();
      const res = manager.pushNextEntitlements(raw);
      expect(res).to.be.false;
    });

    it('should ignore unrelated pushed entitlements', () => {
      const raw = entitlementsResponse(
        {
          source: 'google',
          products: ['pub1:other'],
          subscriptionToken: 's1',
        },
        {}
      )['signedEntitlements'];
      storageMock
        .expects('set')
        .withArgs('ents')
        .never();
      const res = manager.pushNextEntitlements(raw);
      expect(res).to.be.false;
    });

    it('should ignore malformed pushed entitlements', () => {
      storageMock
        .expects('set')
        .withArgs('ents')
        .never();
      const res = manager.pushNextEntitlements('VeRy BroKen');
      expect(res).to.be.false;
    });

    it('should reset w/o clearing cache', () => {
      storageMock.expects('remove').never();
      manager.reset();
    });

    it('should reset and clearing cache', () => {
      storageMock
        .expects('remove')
        .withExactArgs('ents')
        .once();
      storageMock
        .expects('remove')
        .withExactArgs('isreadytopay')
        .once();
      manager.reset(true);
    });
  });
});<|MERGE_RESOLUTION|>--- conflicted
+++ resolved
@@ -584,19 +584,8 @@
         .once();
       expectGetIsReadyToPayToBeCalled('true');
       expectGoogleResponse(/* options */ undefined, /* isReadyToPay */ true);
-<<<<<<< HEAD
       analyticsMock.expects('setReadyToPay')
           .withExactArgs(true).once();
-=======
-      analyticsMock
-        .expects('setReadyToPay')
-        .withExactArgs(true)
-        .once();
-      analyticsMock
-        .expects('logEvent')
-        .withExactArgs(AnalyticsEvent.IMPRESSION_PAYWALL)
-        .once();
->>>>>>> c44bd452
       config.analyticsMode = AnalyticsMode.IMPRESSIONS;
       const /* {!EntitlementsManager} */ newMgr = new EntitlementsManager(
           win,
@@ -617,19 +606,8 @@
         .once();
       expectGetIsReadyToPayToBeCalled('true');
       expectGoogleResponse(/* options */ undefined, /* isReadyToPay */ true);
-<<<<<<< HEAD
       analyticsMock.expects('setReadyToPay')
           .withExactArgs(true).once();
-=======
-      analyticsMock
-        .expects('setReadyToPay')
-        .withExactArgs(true)
-        .once();
-      analyticsMock
-        .expects('logEvent')
-        .withExactArgs(AnalyticsEvent.IMPRESSION_PAYWALL)
-        .once();
->>>>>>> c44bd452
       EntitlementsManager.prototype.getQueryString_ = () => {
         return '?utm_source=google&utm_medium=email&utm_campaign=campaign';
       };
@@ -652,19 +630,8 @@
         .once();
       expectGetIsReadyToPayToBeCalled('true');
       expectGoogleResponse(/* options */ undefined, /* isReadyToPay */ true);
-<<<<<<< HEAD
       analyticsMock.expects('setReadyToPay')
           .withExactArgs(true).once();
-=======
-      analyticsMock
-        .expects('setReadyToPay')
-        .withExactArgs(true)
-        .once();
-      analyticsMock
-        .expects('logEvent')
-        .withExactArgs(AnalyticsEvent.IMPRESSION_PAYWALL)
-        .never();
->>>>>>> c44bd452
       EntitlementsManager.prototype.getQueryString_ = () => {
         return '?utm_source=scenic&utm_medium=email&utm_campaign=campaign';
       };
