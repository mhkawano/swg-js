/**
 * Copyright 2018 The Subscribe with Google Authors. All Rights Reserved.
 *
 * Licensed under the Apache License, Version 2.0 (the "License");
 * you may not use this file except in compliance with the License.
 * You may obtain a copy of the License at
 *
 *      http://www.apache.org/licenses/LICENSE-2.0
 *
 * Unless required by applicable law or agreed to in writing, software
 * distributed under the License is distributed on an "AS-IS" BASIS,
 * WITHOUT WARRANTIES OR CONDITIONS OF ANY KIND, either express or implied.
 * See the License for the specific language governing permissions and
 * limitations under the License.
 */

import {ButtonApi} from './button-api';
import {ConfiguredRuntime} from './runtime';
import {PageConfig} from '../model/page-config';
import {Theme} from './smart-button-api';
import {resolveDoc} from '../model/doc';
import {AnalyticsContext} from '../proto/api_messages';
import {ActivityPort} from '../components/activities';

describes.realWin('ButtonApi', {}, env => {
  let win;
  let doc;
  let runtime;
  let pageConfig;
  let port;
  let analyticsMock;
  let activitiesMock;
  let buttonApi;
  let handler;

  beforeEach(() => {
    win = env.win;
    doc = env.win.document;
    buttonApi = new ButtonApi(resolveDoc(doc));
    pageConfig = new PageConfig('pub1:label1', false);
    runtime = new ConfiguredRuntime(win, pageConfig);
    analyticsMock = sandbox.mock(runtime.analytics());
    activitiesMock = sandbox.mock(runtime.activities());
    port = new ActivityPort();
    handler = sandbox.spy();
  });

  afterEach(() => {
    activitiesMock.verify();
    analyticsMock.verify();
  });

  it('should inject stylesheet', () => {
    buttonApi.init();
    const links = doc.querySelectorAll('link[href="$assets$/swg-button.css"]');
    expect(links).to.have.length(1);
    const link = links[0];
    expect(link.getAttribute('rel')).to.equal('stylesheet');
    expect(link.getAttribute('type')).to.equal('text/css');
    expect(link.getAttribute('href')).to.equal('$assets$/swg-button.css');
  });

  it('should inject stylesheet only once', () => {
    new ButtonApi(resolveDoc(doc)).init();
    buttonApi.init();
    const links = doc.querySelectorAll('link[href="$assets$/swg-button.css"]');
    expect(links).to.have.length(1);
  });

  it('should create button w/o options', () => {
    const button = buttonApi.create(handler);
    expect(button.nodeType).to.equal(1);
    expect(button.tagName).to.equal('BUTTON');
    expect(button.ownerDocument).to.equal(doc);
    expect(button).to.have.class('swg-button-light'); // Default.
    expect(button.getAttribute('role')).to.equal('button');
    expect(button.getAttribute('title')).to.equal('Subscribe with Google');

    expect(handler).to.not.be.called;
    button.click();
    expect(handler).to.be.calledOnce;
  });

  it('should attach button w/o options', () => {
    const button = doc.createElement('button');
    button.className = 'button1';
    buttonApi.attach(button, handler);
    expect(button).to.have.class('swg-button-light'); // Default.
    expect(button.getAttribute('role')).to.equal('button');
    expect(button.getAttribute('title')).to.equal('Subscribe with Google');

    expect(handler).to.not.be.called;
    button.click();
    expect(handler).to.be.calledOnce;
  });

  it('should create button with empty options', () => {
    const button = buttonApi.create({}, handler);
    expect(button).to.have.class('swg-button-light');
    expect(button.getAttribute('role')).to.equal('button');
    expect(button.getAttribute('title')).to.equal('Subscribe with Google');

    expect(handler).to.not.be.called;
    button.click();
    expect(handler).to.be.calledOnce;
  });

  it('should create button with options', () => {
    const button = buttonApi.create({theme: 'dark'}, handler);
    expect(button).to.have.class('swg-button-dark');
    expect(button).to.not.have.class('swg-button-light');
    expect(button.getAttribute('role')).to.equal('button');
    expect(button.getAttribute('title')).to.equal('Subscribe with Google');

    expect(handler).to.not.be.called;
    button.click();
    expect(handler).to.be.calledOnce;
  });

  it('should create button as light', () => {
    const button = buttonApi.create({theme: Theme.LIGHT}, handler);
    expect(button).to.have.class('swg-button-light');
    expect(button).to.not.have.class('swg-button-dark');
  });

  it('should create button with lang', () => {
    const button = buttonApi.create({lang: 'es'}, handler);
    expect(button.lang).to.equal('es');
    expect(button.getAttribute('title')).to.equal('Suscríbete con Google');
  });

  it('should attach button with empty options', () => {
    const button = doc.createElement('button');
    button.className = 'button1';
    buttonApi.attach(button, {}, handler);
    expect(button).to.have.class('swg-button-light');
    expect(button).to.have.class('button1');
    expect(button.getAttribute('role')).to.equal('button');
    expect(button.getAttribute('title')).to.equal('Subscribe with Google');

    expect(handler).to.not.be.called;
    button.click();
    expect(handler).to.be.calledOnce;
  });

  it('should attach button with options', () => {
    const button = doc.createElement('button');
    button.className = 'button1';
    buttonApi.attach(button, {theme: Theme.DARK}, handler);
    expect(button).to.have.class('swg-button-dark');
    expect(button).to.not.have.class('swg-button-light');
    expect(button).to.have.class('button1');
    expect(button.getAttribute('role')).to.equal('button');
    expect(button.getAttribute('title')).to.equal('Subscribe with Google');

    expect(handler).to.not.be.called;
    button.click();
    expect(handler).to.be.calledOnce;
  });

  it('should attach button as light', () => {
    const button = doc.createElement('button');
    button.className = 'button1';
    buttonApi.attach(button, {theme: Theme.LIGHT}, handler);
    expect(button).to.have.class('swg-button-light');
    expect(button).to.not.have.class('swg-button-dark');
    expect(button).to.have.class('button1');
  });

  it('should attach button with lang', () => {
    const button = doc.createElement('button');
    buttonApi.attach(button, {lang: 'es'}, handler);
    expect(button.lang).to.equal('es');
    expect(button.getAttribute('title')).to.equal('Suscríbete con Google');
  });

  it('should pick an existing lang', () => {
    const button = doc.createElement('button');
    button.setAttribute('lang', 'fr');
    buttonApi.attach(button, {}, handler);
    expect(button.lang).to.equal('fr');
    expect(button.getAttribute('title')).to.equal("S'abonner avec Google");
  });

  it('should attach a smart button with no options', () => {
    const button = doc.createElement('button');
    button.className = 'swg-smart-button';
    expect(button.nodeType).to.equal(1);

    const expAnalyticsContext = new AnalyticsContext();
    expAnalyticsContext.setEmbedderOrigin('google.com');
<<<<<<< HEAD
    analyticsMock.expects('getContext')
        .returns(expAnalyticsContext)
        .once();
    activitiesMock.expects('openIframe').withExactArgs(
        sandbox.match(arg => arg.tagName == 'IFRAME'),
=======
    analyticsMock
      .expects('getContext')
      .returns(expAnalyticsContext)
      .once();
    activitiesMock
      .expects('openIframe')
      .withExactArgs(
        sinon.match(arg => arg.tagName == 'IFRAME'),
>>>>>>> f874d849
        '$frontend$/swg/_/ui/v1/smartboxiframe?_=_',
        {
          _client: 'SwG $internalRuntimeVersion$',
          publicationId: 'pub1',
          productId: 'pub1:label1',
          theme: 'light',
          lang: 'en',
          analyticsContext: expAnalyticsContext.toArray(),
        }
      )
      .returns(Promise.resolve(port));
    buttonApi.attachSmartButton(runtime, button, {}, handler);
    expect(handler).to.not.be.called;
    button.click();
    expect(handler).to.be.calledOnce;
    activitiesMock.verify();
  });

  it('should attach a smart button without options parameter', () => {
    const button = doc.createElement('button');
    button.className = 'swg-smart-button';
    expect(button.nodeType).to.equal(1);

    const expAnalyticsContext = new AnalyticsContext();
    expAnalyticsContext.setEmbedderOrigin('google.com');
<<<<<<< HEAD
    analyticsMock.expects('getContext')
        .returns(expAnalyticsContext)
        .once();
    activitiesMock.expects('openIframe').withExactArgs(
        sandbox.match(arg => arg.tagName == 'IFRAME'),
=======
    analyticsMock
      .expects('getContext')
      .returns(expAnalyticsContext)
      .once();
    activitiesMock
      .expects('openIframe')
      .withExactArgs(
        sinon.match(arg => arg.tagName == 'IFRAME'),
>>>>>>> f874d849
        '$frontend$/swg/_/ui/v1/smartboxiframe?_=_',
        {
          _client: 'SwG $internalRuntimeVersion$',
          publicationId: 'pub1',
          productId: 'pub1:label1',
          theme: 'light',
          lang: 'en',
          analyticsContext: expAnalyticsContext.toArray(),
        }
      )
      .returns(Promise.resolve(port));
    buttonApi.attachSmartButton(runtime, button, handler);
    expect(handler).to.not.be.called;
    button.click();
    expect(handler).to.be.calledOnce;
    activitiesMock.verify();
  });

  it('should attach a smart button with options and lang', () => {
    const button = doc.createElement('button');
    button.className = 'swg-smart-button';
    expect(button.nodeType).to.equal(1);

    const expAnalyticsContext = new AnalyticsContext();
    expAnalyticsContext.setEmbedderOrigin('google.com');
<<<<<<< HEAD
    analyticsMock.expects('getContext')
        .returns(expAnalyticsContext)
        .once();
    activitiesMock.expects('openIframe').withExactArgs(
        sandbox.match(arg => arg.tagName == 'IFRAME'),
=======
    analyticsMock
      .expects('getContext')
      .returns(expAnalyticsContext)
      .once();
    activitiesMock
      .expects('openIframe')
      .withExactArgs(
        sinon.match(arg => arg.tagName == 'IFRAME'),
>>>>>>> f874d849
        '$frontend$/swg/_/ui/v1/smartboxiframe?_=_',
        {
          _client: 'SwG $internalRuntimeVersion$',
          publicationId: 'pub1',
          productId: 'pub1:label1',
          theme: 'dark',
          lang: 'fr',
          messageTextColor: '#411',
          analyticsContext: expAnalyticsContext.toArray(),
        }
      )
      .returns(Promise.resolve(port));
    buttonApi.attachSmartButton(
      runtime,
      button,
      {
        theme: 'dark',
        lang: 'fr',
        messageTextColor: '#411',
      },
      handler
    );
    expect(handler).to.not.be.called;
    button.click();
    expect(handler).to.be.calledOnce;
    activitiesMock.verify();
  });

<<<<<<< HEAD
  it('should attach a smart button with default theme when invalid value',
      () => {
        const button = doc.createElement('button');
        button.className = 'swg-smart-button';
        expect(button.nodeType).to.equal(1);

        const expAnalyticsContext = new AnalyticsContext();
        expAnalyticsContext.setEmbedderOrigin('google.com');
        analyticsMock.expects('getContext')
            .returns(expAnalyticsContext)
            .once();
        activitiesMock.expects('openIframe').withExactArgs(
            sandbox.match(arg => arg.tagName == 'IFRAME'),
            '$frontend$/swg/_/ui/v1/smartboxiframe?_=_',
            {
              _client: 'SwG $internalRuntimeVersion$',
              publicationId: 'pub1',
              productId: 'pub1:label1',
              theme: 'light',
              lang: 'en',
              analyticsContext: expAnalyticsContext.toArray(),
=======
  it('should attach a smart button with default theme when invalid value', () => {
    const button = doc.createElement('button');
    button.className = 'swg-smart-button';
    expect(button.nodeType).to.equal(1);
>>>>>>> f874d849

    const expAnalyticsContext = new AnalyticsContext();
    expAnalyticsContext.setEmbedderOrigin('google.com');
    analyticsMock
      .expects('getContext')
      .returns(expAnalyticsContext)
      .once();
    activitiesMock
      .expects('openIframe')
      .withExactArgs(
        sinon.match(arg => arg.tagName == 'IFRAME'),
        '$frontend$/swg/_/ui/v1/smartboxiframe?_=_',
        {
          _client: 'SwG $internalRuntimeVersion$',
          publicationId: 'pub1',
          productId: 'pub1:label1',
          theme: 'light',
          lang: 'en',
          analyticsContext: expAnalyticsContext.toArray(),
        }
      )
      .returns(Promise.resolve(port));
    buttonApi.attachSmartButton(runtime, button, {theme: 'INVALID'}, handler);
    expect(handler).to.not.be.called;
    button.click();
    expect(handler).to.be.calledOnce;
    activitiesMock.verify();
  });
});<|MERGE_RESOLUTION|>--- conflicted
+++ resolved
@@ -189,13 +189,6 @@
 
     const expAnalyticsContext = new AnalyticsContext();
     expAnalyticsContext.setEmbedderOrigin('google.com');
-<<<<<<< HEAD
-    analyticsMock.expects('getContext')
-        .returns(expAnalyticsContext)
-        .once();
-    activitiesMock.expects('openIframe').withExactArgs(
-        sandbox.match(arg => arg.tagName == 'IFRAME'),
-=======
     analyticsMock
       .expects('getContext')
       .returns(expAnalyticsContext)
@@ -203,8 +196,7 @@
     activitiesMock
       .expects('openIframe')
       .withExactArgs(
-        sinon.match(arg => arg.tagName == 'IFRAME'),
->>>>>>> f874d849
+        sandbox.match(arg => arg.tagName == 'IFRAME'),
         '$frontend$/swg/_/ui/v1/smartboxiframe?_=_',
         {
           _client: 'SwG $internalRuntimeVersion$',
@@ -230,13 +222,6 @@
 
     const expAnalyticsContext = new AnalyticsContext();
     expAnalyticsContext.setEmbedderOrigin('google.com');
-<<<<<<< HEAD
-    analyticsMock.expects('getContext')
-        .returns(expAnalyticsContext)
-        .once();
-    activitiesMock.expects('openIframe').withExactArgs(
-        sandbox.match(arg => arg.tagName == 'IFRAME'),
-=======
     analyticsMock
       .expects('getContext')
       .returns(expAnalyticsContext)
@@ -244,8 +229,7 @@
     activitiesMock
       .expects('openIframe')
       .withExactArgs(
-        sinon.match(arg => arg.tagName == 'IFRAME'),
->>>>>>> f874d849
+        sandbox.match(arg => arg.tagName == 'IFRAME'),
         '$frontend$/swg/_/ui/v1/smartboxiframe?_=_',
         {
           _client: 'SwG $internalRuntimeVersion$',
@@ -271,13 +255,6 @@
 
     const expAnalyticsContext = new AnalyticsContext();
     expAnalyticsContext.setEmbedderOrigin('google.com');
-<<<<<<< HEAD
-    analyticsMock.expects('getContext')
-        .returns(expAnalyticsContext)
-        .once();
-    activitiesMock.expects('openIframe').withExactArgs(
-        sandbox.match(arg => arg.tagName == 'IFRAME'),
-=======
     analyticsMock
       .expects('getContext')
       .returns(expAnalyticsContext)
@@ -285,8 +262,7 @@
     activitiesMock
       .expects('openIframe')
       .withExactArgs(
-        sinon.match(arg => arg.tagName == 'IFRAME'),
->>>>>>> f874d849
+        sandbox.match(arg => arg.tagName == 'IFRAME'),
         '$frontend$/swg/_/ui/v1/smartboxiframe?_=_',
         {
           _client: 'SwG $internalRuntimeVersion$',
@@ -315,34 +291,10 @@
     activitiesMock.verify();
   });
 
-<<<<<<< HEAD
-  it('should attach a smart button with default theme when invalid value',
-      () => {
-        const button = doc.createElement('button');
-        button.className = 'swg-smart-button';
-        expect(button.nodeType).to.equal(1);
-
-        const expAnalyticsContext = new AnalyticsContext();
-        expAnalyticsContext.setEmbedderOrigin('google.com');
-        analyticsMock.expects('getContext')
-            .returns(expAnalyticsContext)
-            .once();
-        activitiesMock.expects('openIframe').withExactArgs(
-            sandbox.match(arg => arg.tagName == 'IFRAME'),
-            '$frontend$/swg/_/ui/v1/smartboxiframe?_=_',
-            {
-              _client: 'SwG $internalRuntimeVersion$',
-              publicationId: 'pub1',
-              productId: 'pub1:label1',
-              theme: 'light',
-              lang: 'en',
-              analyticsContext: expAnalyticsContext.toArray(),
-=======
   it('should attach a smart button with default theme when invalid value', () => {
     const button = doc.createElement('button');
     button.className = 'swg-smart-button';
     expect(button.nodeType).to.equal(1);
->>>>>>> f874d849
 
     const expAnalyticsContext = new AnalyticsContext();
     expAnalyticsContext.setEmbedderOrigin('google.com');
@@ -353,7 +305,7 @@
     activitiesMock
       .expects('openIframe')
       .withExactArgs(
-        sinon.match(arg => arg.tagName == 'IFRAME'),
+        sandbox.match(arg => arg.tagName == 'IFRAME'),
         '$frontend$/swg/_/ui/v1/smartboxiframe?_=_',
         {
           _client: 'SwG $internalRuntimeVersion$',
