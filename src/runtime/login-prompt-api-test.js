/**
 * Copyright 2018 The Subscribe with Google Authors. All Rights Reserved.
 *
 * Licensed under the Apache License, Version 2.0 (the "License");
 * you may not use this file except in compliance with the License.
 * You may obtain a copy of the License at
 *
 *      http://www.apache.org/licenses/LICENSE-2.0
 *
 * Unless required by applicable law or agreed to in writing, software
 * distributed under the License is distributed on an "AS-IS" BASIS,
 * WITHOUT WARRANTIES OR CONDITIONS OF ANY KIND, either express or implied.
 * See the License for the specific language governing permissions and
 * limitations under the License.
 */

import {ConfiguredRuntime} from './runtime';
import {LoginPromptApi} from './login-prompt-api';
import {PageConfig} from '../model/page-config';
import {isCancelError} from '../utils/errors';
<<<<<<< HEAD
import {
  ActivityPort,
} from '../components/activities';
=======
import * as sinon from 'sinon';
import {ActivityPort} from '../components/activities';
>>>>>>> f874d849

describes.realWin('LoginPromptApi', {}, env => {
  let win;
  let runtime;
  let activitiesMock;
  let callbacksMock;
  let pageConfig;
  let loginPromptApi;
  let resultResolver;
  let port;
  let dialogManagerMock;
  const productId = 'pub1:label1';
  const publicationId = 'pub1';

  beforeEach(() => {
    win = env.win;
    pageConfig = new PageConfig(productId);
    runtime = new ConfiguredRuntime(win, pageConfig);
    activitiesMock = sandbox.mock(runtime.activities());
    callbacksMock = sandbox.mock(runtime.callbacks());
    dialogManagerMock = sandbox.mock(runtime.dialogManager());
    port = new ActivityPort();
    port.messageDeprecated = () => {};
    port.onResizeRequest = () => {};
    port.onMessageDeprecated = () => {};
    port.whenReady = () => Promise.resolve();
    loginPromptApi = new LoginPromptApi(runtime);
    resultResolver = null;
    const resultPromise = new Promise(resolve => {
      resultResolver = resolve;
    });
    port.acceptResult = () => resultPromise;
  });

  afterEach(() => {
    activitiesMock.verify();
    callbacksMock.verify();
    dialogManagerMock.verify();
  });

  it('should start the flow correctly', () => {
    callbacksMock.expects('triggerFlowStarted').once();
    callbacksMock.expects('triggerFlowCanceled').never();
<<<<<<< HEAD
    activitiesMock.expects('openIframe').withExactArgs(
        sandbox.match(arg => arg.tagName == 'IFRAME'),
=======
    activitiesMock
      .expects('openIframe')
      .withExactArgs(
        sinon.match(arg => arg.tagName == 'IFRAME'),
>>>>>>> f874d849
        '$frontend$/swg/_/ui/v1/loginiframe?_=_',
        {
          _client: 'SwG $internalRuntimeVersion$',
          publicationId,
          productId,
          userConsent: true,
        }
      )
      .returns(Promise.resolve(port));

    loginPromptApi.start();
    return loginPromptApi.openViewPromise_;
  });

  it('should handle cancel', () => {
    callbacksMock.expects('triggerFlowCanceled').once();
    activitiesMock.expects('openIframe').returns(Promise.resolve(port));

    resultResolver(Promise.reject(new DOMException('cancel', 'AbortError')));
    dialogManagerMock.expects('completeView').once();
    return loginPromptApi.start().then(
      () => {
        throw new Error('must have failed');
      },
      reason => {
        expect(isCancelError(reason)).to.be.true;
      }
    );
  });

  it('should handle failure', () => {
    callbacksMock.expects('triggerFlowCanceled').never();
    activitiesMock.expects('openIframe').returns(Promise.resolve(port));
    resultResolver(Promise.reject(new Error('broken')));
    dialogManagerMock.expects('completeView').once();
    const promise = loginPromptApi.start();
    return promise.then(
      () => {
        throw new Error('must have failed');
      },
      reason => {
        expect(() => {
          throw reason;
        }).to.throw(/broken/);
      }
    );
  });
});<|MERGE_RESOLUTION|>--- conflicted
+++ resolved
@@ -18,14 +18,7 @@
 import {LoginPromptApi} from './login-prompt-api';
 import {PageConfig} from '../model/page-config';
 import {isCancelError} from '../utils/errors';
-<<<<<<< HEAD
-import {
-  ActivityPort,
-} from '../components/activities';
-=======
-import * as sinon from 'sinon';
 import {ActivityPort} from '../components/activities';
->>>>>>> f874d849
 
 describes.realWin('LoginPromptApi', {}, env => {
   let win;
@@ -69,15 +62,10 @@
   it('should start the flow correctly', () => {
     callbacksMock.expects('triggerFlowStarted').once();
     callbacksMock.expects('triggerFlowCanceled').never();
-<<<<<<< HEAD
-    activitiesMock.expects('openIframe').withExactArgs(
-        sandbox.match(arg => arg.tagName == 'IFRAME'),
-=======
     activitiesMock
       .expects('openIframe')
       .withExactArgs(
-        sinon.match(arg => arg.tagName == 'IFRAME'),
->>>>>>> f874d849
+        sandbox.match(arg => arg.tagName == 'IFRAME'),
         '$frontend$/swg/_/ui/v1/loginiframe?_=_',
         {
           _client: 'SwG $internalRuntimeVersion$',
