/**
 * Copyright 2018 The Subscribe with Google Authors. All Rights Reserved.
 *
 * Licensed under the Apache License, Version 2.0 (the "License");
 * you may not use this file except in compliance with the License.
 * You may obtain a copy of the License at
 *
 *      http://www.apache.org/licenses/LICENSE-2.0
 *
 * Unless required by applicable law or agreed to in writing, software
 * distributed under the License is distributed on an "AS-IS" BASIS,
 * WITHOUT WARRANTIES OR CONDITIONS OF ANY KIND, either express or implied.
 * See the License for the specific language governing permissions and
 * limitations under the License.
 */

import {ActivityIframeView} from '../ui/activity-iframe-view';
import {PayStartFlow} from './pay-flow';
import {SubscriptionFlows, ProductType} from '../api/subscriptions';
import {AnalyticsEvent} from '../proto/api_messages';
import {feArgs, feUrl} from './services';
<<<<<<< HEAD
import {assert} from '../utils/log';
=======
import {
  SkuSelectedResponse,
  AlreadySubscribedResponse,
  ViewSubscriptionsResponse,
  SubscribeResponse,
} from '../proto/api_messages';
import {isExperimentOn} from './experiments';
import {ExperimentFlags} from './experiment-flags';
>>>>>>> 116f99f9

/**
 * Offers view is closable when request was originated from 'AbbrvOfferFlow'
 * or from 'SubscribeOptionFlow'.
 */
const OFFERS_VIEW_CLOSABLE = true;

/**
 * The class for Offers flow.
 */
export class OffersFlow {
  /**
   * @param {!./deps.DepsDef} deps
   * @param {!../api/subscriptions.OffersRequest|undefined} options
   */
  constructor(deps, options) {

    /** @private @const {!./deps.DepsDef} */
    this.deps_ = deps;

    /** @private @const {!Window} */
    this.win_ = deps.win();

    /** @private @const {!../components/activities.ActivityPorts} */
    this.activityPorts_ = deps.activities();

    /** @private @const {!../components/dialog-manager.DialogManager} */
    this.dialogManager_ = deps.dialogManager();

    /** @private @const {!../runtime/client-event-manager.ClientEventManager} */
    this.eventManager_ = deps.eventManager();

    let isClosable = options && options.isClosable;
    if (isClosable == undefined) {
      isClosable = false; // Default is to hide Close button.
    }

    const feArgsObj = {
      'productId': deps.pageConfig().getProductId(),
      'publicationId': deps.pageConfig().getPublicationId(),
      'showNative': deps.callbacks().hasSubscribeRequestCallback(),
      'productType': ProductType.SUBSCRIPTION,
      'list': (options && options.list) || 'default',
      'skus': (options && options.skus) || null,
      'isClosable': isClosable,
    };

    if (options && options.oldSku) {
      feArgsObj['oldSku'] = options.oldSku;
    }

    if (feArgsObj['oldSku']) {
      assert(feArgsObj['skus'], 'Need a sku list if old sku is provided!');

      // Remove old sku from offers if in list.
      let skuList = feArgsObj['skus'];
      const /** @type {String} */ oldSku = feArgsObj['oldSku'];
      skuList = skuList.filter(sku => sku !== oldSku);

      assert(skuList.length > 0, 'Sku list only contained offer user already has');
      feArgsObj['skus'] = skuList;
    }

    // Redirect to payments if only one upgrade option is passed.
    if (feArgsObj['skus'] && feArgsObj['skus'].length === 1) {
      const sku = feArgsObj['skus'][0];
      const /** @type {String} */ oldSku = feArgsObj['oldSku'];
      // Update subscription triggers experimental flag if oldSku is passed,
      // so we need to check for oldSku to decide if it needs to be sent.
      // Otherwise we might accidentally block a regular subscription request.
      if (oldSku) {
        new PayStartFlow(this.deps_, {
          skuId: sku,
          oldSku: oldSku,
          replaceSkuProrationMode: feArgsObj['replaceSkuProrationMode'] || undefined,
        }).start();
        return;
      }
    }
    /** @private @const {!ActivityIframeView} */
    this.activityIframeView_ = new ActivityIframeView(
      this.win_,
      this.activityPorts_,
      feUrl('/offersiframe'),
      feArgs(feArgsObj),
      /* shouldFadeBody */ true
    );
  }

  /**
   * @param {SkuSelectedResponse} response
   * @private
   */
  startPayFlow_(response) {
    const sku = response.getSku();
    if (sku) {
      this.eventManager_.logSwgEvent(
        AnalyticsEvent.ACTION_OFFER_SELECTED,
        true
      );
      new PayStartFlow(this.deps_, sku).start();
    }
  }

  /**
   * @param {AlreadySubscribedResponse} response
   * @private
   */
  handleLinkRequest_(response) {
    if (response.getSubscriberOrMember()) {
      this.eventManager_.logSwgEvent(
        AnalyticsEvent.ACTION_ALREADY_SUBSCRIBED,
        true
      );
      this.deps_.callbacks().triggerLoginRequest({
        linkRequested: !!response.getLinkRequested(),
      });
    }
  }

  /**
   * @param {ViewSubscriptionsResponse} response
   * @private
   */
  startNativeFlow_(response) {
    if (response.getNative()) {
      this.deps_.callbacks().triggerSubscribeRequest();
    }
  }

  /**
   * Starts the offers flow or alreadySubscribed flow.
   * @return {!Promise}
   */
  start() {
<<<<<<< HEAD
    if (this.activityIframeView_) { // So no error if skipped to payment screen.
      // Start/cancel events.
      this.deps_.callbacks().triggerFlowStarted(SubscriptionFlows.SHOW_OFFERS);
      this.activityIframeView_.onCancel(() => {
        this.deps_
          .callbacks()
          .triggerFlowCanceled(SubscriptionFlows.SHOW_OFFERS);
      });

      // If result is due to OfferSelection, redirect to payments.
      this.activityIframeView_.onMessageDeprecated(result => {
        if (result['alreadySubscribed']) {
          this.deps_.callbacks().triggerLoginRequest({
            linkRequested: !!result['linkRequested'],
          });
          return;
        }
        if (result['oldSku']) {
          new PayStartFlow(this.deps_, {
            skuId: result['sku'],
            oldSku: result['oldSku'],
            replaceSkuProrationMode: feArgsObj['replaceSkuProrationMode'] || undefined,
          }).start();
          return;
        }
        if (result['sku']) {
          new PayStartFlow(
            this.deps_,
            /** @type {string} */ (result['sku'])
          ).start();
          return;
        }
        if (result['native']) {
          this.deps_.callbacks().triggerSubscribeRequest();
          return;
        }
      });
=======
    // Start/cancel events.
    this.deps_.callbacks().triggerFlowStarted(SubscriptionFlows.SHOW_OFFERS);
    this.activityIframeView_.onCancel(() => {
      this.deps_.callbacks().triggerFlowCanceled(SubscriptionFlows.SHOW_OFFERS);
    });
    if (isExperimentOn(this.win_, ExperimentFlags.HEJIRA)) {
      this.activityIframeView_.on(
        SkuSelectedResponse,
        this.startPayFlow_.bind(this)
      );
      this.activityIframeView_.on(
        AlreadySubscribedResponse,
        this.handleLinkRequest_.bind(this)
      );
      this.activityIframeView_.on(
        ViewSubscriptionsResponse,
        this.startNativeFlow_.bind(this)
      );
    } else {
      // If result is due to OfferSelection, redirect to payments.
      this.activityIframeView_.onMessageDeprecated(result => {
        if (result['alreadySubscribed']) {
          const alreadySubscribedResponse = new AlreadySubscribedResponse();
          alreadySubscribedResponse.setSubscriberOrMember(true);
          if (result['linkRequested']) {
            alreadySubscribedResponse.setLinkRequested(true);
          }
          this.handleLinkRequest_(alreadySubscribedResponse);
          return;
        }
        if (result['sku']) {
          const skuSelectedResponse = new SkuSelectedResponse();
          skuSelectedResponse.setSku(result['sku']);
          this.startPayFlow_(skuSelectedResponse);
          return;
        }
        if (result['native']) {
          const viewSubscriptionsResponse = new ViewSubscriptionsResponse();
          viewSubscriptionsResponse.setNative(true);
          this.startNativeFlow_(viewSubscriptionsResponse);
          return;
        }
      });
    }

    this.eventManager_.logSwgEvent(AnalyticsEvent.IMPRESSION_OFFERS);
>>>>>>> 116f99f9

      return this.dialogManager_.openView(this.activityIframeView_);
    }
  }
}

/**
 * The class for subscribe option flow.
 */
export class SubscribeOptionFlow {
  /**
   * @param {!./deps.DepsDef} deps
   * @param {!../api/subscriptions.OffersRequest|undefined} options
   */
  constructor(deps, options) {
    /** @private @const {!./deps.DepsDef} */
    this.deps_ = deps;

    /** @private @const {!../api/subscriptions.OffersRequest|undefined} */
    this.options_ = options;

    /** @private @const {!../components/activities.ActivityPorts} */
    this.activityPorts_ = deps.activities();

    /** @private @const {!../components/dialog-manager.DialogManager} */
    this.dialogManager_ = deps.dialogManager();

    /** @private @const {!../runtime/client-event-manager.ClientEventManager} */
    this.eventManager_ = deps.eventManager();

    /** @private @const {!ActivityIframeView} */
    this.activityIframeView_ = new ActivityIframeView(
      deps.win(),
      this.activityPorts_,
      feUrl('/optionsiframe'),
      feArgs({
        'publicationId': deps.pageConfig().getPublicationId(),
        'productId': deps.pageConfig().getProductId(),
        'list': (options && options.list) || 'default',
        'skus': (options && options.skus) || null,
        'isClosable': true,
      }),
      /* shouldFadeBody */ false
    );
  }

  /**
   * Starts the offers flow or alreadySubscribed flow.
   * @return {!Promise}
   */
  start() {
    // Start/cancel events.
    this.deps_
      .callbacks()
      .triggerFlowStarted(SubscriptionFlows.SHOW_SUBSCRIBE_OPTION);
    this.activityIframeView_.onCancel(() => {
      this.deps_
        .callbacks()
        .triggerFlowCanceled(SubscriptionFlows.SHOW_SUBSCRIBE_OPTION);
    });
    if (isExperimentOn(this.deps_.win(), ExperimentFlags.HEJIRA)) {
      this.activityIframeView_.on(
        SubscribeResponse,
        this.maybeOpenOffersFlow_.bind(this)
      );
    } else {
      this.activityIframeView_.onMessageDeprecated(data => {
        const response = new SubscribeResponse();
        if (data['subscribe']) {
          response.setSubscribe(true);
        }
        this.maybeOpenOffersFlow_(response);
      });
    }
    this.activityIframeView_.acceptResult().then(
      result => {
        const data = result.data;
        const response = new SubscribeResponse();
        if (data['subscribe']) {
          response.setSubscribe(true);
        }
        this.maybeOpenOffersFlow_(response);
      },
      reason => {
        this.dialogManager_.completeView(this.activityIframeView_);
        throw reason;
      }
    );
    this.eventManager_.logSwgEvent(
      AnalyticsEvent.IMPRESSION_CLICK_TO_SHOW_OFFERS
    );
    return this.dialogManager_.openView(this.activityIframeView_);
  }

  /**
   * @param {SubscribeResponse} response
   * @private
   */
  maybeOpenOffersFlow_(response) {
    if (response.getSubscribe()) {
      const options = this.options_ || {};
      if (options.isClosable == undefined) {
        options.isClosable = OFFERS_VIEW_CLOSABLE;
      }
      this.eventManager_.logSwgEvent(AnalyticsEvent.ACTION_VIEW_OFFERS, true);
      new OffersFlow(this.deps_, options).start();
    }
  }
}

/**
 * The class for Abbreviated Offer flow.
 *
 */
export class AbbrvOfferFlow {
  /**
   * @param {!./deps.DepsDef} deps
   * @param {!../api/subscriptions.OffersRequest=} options
   */
  constructor(deps, options = {}) {
    /** @private @const {!./deps.DepsDef} */
    this.deps_ = deps;

    /** @private @const {!../api/subscriptions.OffersRequest|undefined} */
    this.options_ = options;

    /** @private @const {!Window} */
    this.win_ = deps.win();

    /** @private @const {!../components/activities.ActivityPorts} */
    this.activityPorts_ = deps.activities();

    /** @private @const {!../components/dialog-manager.DialogManager} */
    this.dialogManager_ = deps.dialogManager();

    /** @private @const {!../runtime/client-event-manager.ClientEventManager} */
    this.eventManager_ = deps.eventManager();

    /** @private @const {!ActivityIframeView} */
    this.activityIframeView_ = new ActivityIframeView(
      this.win_,
      this.activityPorts_,
      feUrl('/abbrvofferiframe'),
      feArgs({
        'publicationId': deps.pageConfig().getPublicationId(),
        'productId': deps.pageConfig().getProductId(),
        'showNative': deps.callbacks().hasSubscribeRequestCallback(),
        'list': (options && options.list) || 'default',
        'skus': (options && options.skus) || null,
        'isClosable': true,
      }),
      /* shouldFadeBody */ false
    );
  }

  /**
   * @param {AlreadySubscribedResponse} response
   * @private
   */
  handleLinkRequest_(response) {
    if (response.getSubscriberOrMember()) {
      this.eventManager_.logSwgEvent(
        AnalyticsEvent.ACTION_ALREADY_SUBSCRIBED,
        true
      );
      this.deps_.callbacks().triggerLoginRequest({
        linkRequested: !!response.getLinkRequested(),
      });
    }
  }

  /**
   * Starts the offers flow
   * @return {!Promise}
   */
  start() {
    // Start/cancel events.
    this.deps_
      .callbacks()
      .triggerFlowStarted(SubscriptionFlows.SHOW_ABBRV_OFFER);
    this.activityIframeView_.onCancel(() => {
      this.deps_
        .callbacks()
        .triggerFlowCanceled(SubscriptionFlows.SHOW_ABBRV_OFFER);
    });

    // If the user is already subscribed, trigger login flow
    if (isExperimentOn(this.win_, ExperimentFlags.HEJIRA)) {
      this.activityIframeView_.on(
        AlreadySubscribedResponse,
        this.handleLinkRequest_.bind(this)
      );
    } else {
      this.activityIframeView_.onMessageDeprecated(data => {
        if (data['alreadySubscribed']) {
          const alreadySubscrbiedResponse = new AlreadySubscribedResponse();
          alreadySubscrbiedResponse.setSubscriberOrMember(true);
          alreadySubscrbiedResponse.setLinkRequested(data['linkRequested']);
          this.handleLinkRequest_(alreadySubscrbiedResponse);
          return;
        }
      });
    }
    // If result is due to requesting offers, redirect to offers flow
    this.activityIframeView_.acceptResult().then(result => {
      if (result.data['viewOffers']) {
        const options = this.options_ || {};
        if (options.isClosable == undefined) {
          options.isClosable = OFFERS_VIEW_CLOSABLE;
        }
        this.eventManager_.logSwgEvent(AnalyticsEvent.ACTION_VIEW_OFFERS, true);
        new OffersFlow(this.deps_, options).start();
        return;
      }
      if (result.data['native']) {
        this.deps_.callbacks().triggerSubscribeRequest();
        // The flow is complete.
        this.dialogManager_.completeView(this.activityIframeView_);
        return;
      }
    });

    this.eventManager_.logSwgEvent(
      AnalyticsEvent.IMPRESSION_CLICK_TO_SHOW_OFFERS_OR_ALREADY_SUBSCRIBED
    );

    return this.dialogManager_.openView(this.activityIframeView_);
  }
}<|MERGE_RESOLUTION|>--- conflicted
+++ resolved
@@ -19,9 +19,7 @@
 import {SubscriptionFlows, ProductType} from '../api/subscriptions';
 import {AnalyticsEvent} from '../proto/api_messages';
 import {feArgs, feUrl} from './services';
-<<<<<<< HEAD
 import {assert} from '../utils/log';
-=======
 import {
   SkuSelectedResponse,
   AlreadySubscribedResponse,
@@ -30,7 +28,6 @@
 } from '../proto/api_messages';
 import {isExperimentOn} from './experiments';
 import {ExperimentFlags} from './experiment-flags';
->>>>>>> 116f99f9
 
 /**
  * Offers view is closable when request was originated from 'AbbrvOfferFlow'
@@ -166,92 +163,61 @@
    * @return {!Promise}
    */
   start() {
-<<<<<<< HEAD
     if (this.activityIframeView_) { // So no error if skipped to payment screen.
       // Start/cancel events.
       this.deps_.callbacks().triggerFlowStarted(SubscriptionFlows.SHOW_OFFERS);
       this.activityIframeView_.onCancel(() => {
-        this.deps_
-          .callbacks()
-          .triggerFlowCanceled(SubscriptionFlows.SHOW_OFFERS);
+        this.deps_.callbacks().triggerFlowCanceled(SubscriptionFlows.SHOW_OFFERS);
       });
-
-      // If result is due to OfferSelection, redirect to payments.
-      this.activityIframeView_.onMessageDeprecated(result => {
-        if (result['alreadySubscribed']) {
-          this.deps_.callbacks().triggerLoginRequest({
-            linkRequested: !!result['linkRequested'],
-          });
-          return;
-        }
-        if (result['oldSku']) {
-          new PayStartFlow(this.deps_, {
-            skuId: result['sku'],
-            oldSku: result['oldSku'],
-            replaceSkuProrationMode: feArgsObj['replaceSkuProrationMode'] || undefined,
-          }).start();
-          return;
-        }
-        if (result['sku']) {
-          new PayStartFlow(
-            this.deps_,
-            /** @type {string} */ (result['sku'])
-          ).start();
-          return;
-        }
-        if (result['native']) {
-          this.deps_.callbacks().triggerSubscribeRequest();
-          return;
-        }
-      });
-=======
-    // Start/cancel events.
-    this.deps_.callbacks().triggerFlowStarted(SubscriptionFlows.SHOW_OFFERS);
-    this.activityIframeView_.onCancel(() => {
-      this.deps_.callbacks().triggerFlowCanceled(SubscriptionFlows.SHOW_OFFERS);
-    });
-    if (isExperimentOn(this.win_, ExperimentFlags.HEJIRA)) {
-      this.activityIframeView_.on(
-        SkuSelectedResponse,
-        this.startPayFlow_.bind(this)
-      );
-      this.activityIframeView_.on(
-        AlreadySubscribedResponse,
-        this.handleLinkRequest_.bind(this)
-      );
-      this.activityIframeView_.on(
-        ViewSubscriptionsResponse,
-        this.startNativeFlow_.bind(this)
-      );
-    } else {
-      // If result is due to OfferSelection, redirect to payments.
-      this.activityIframeView_.onMessageDeprecated(result => {
-        if (result['alreadySubscribed']) {
-          const alreadySubscribedResponse = new AlreadySubscribedResponse();
-          alreadySubscribedResponse.setSubscriberOrMember(true);
-          if (result['linkRequested']) {
-            alreadySubscribedResponse.setLinkRequested(true);
+      if (isExperimentOn(this.win_, ExperimentFlags.HEJIRA)) {
+        this.activityIframeView_.on(
+          SkuSelectedResponse,
+          this.startPayFlow_.bind(this)
+        );
+        this.activityIframeView_.on(
+          AlreadySubscribedResponse,
+          this.handleLinkRequest_.bind(this)
+        );
+        this.activityIframeView_.on(
+          ViewSubscriptionsResponse,
+          this.startNativeFlow_.bind(this)
+        );
+      } else {
+        // If result is due to OfferSelection, redirect to payments.
+        this.activityIframeView_.onMessageDeprecated(result => {
+          if (result['alreadySubscribed']) {
+            const alreadySubscribedResponse = new AlreadySubscribedResponse();
+            alreadySubscribedResponse.setSubscriberOrMember(true);
+            if (result['linkRequested']) {
+              alreadySubscribedResponse.setLinkRequested(true);
+            }
+            this.handleLinkRequest_(alreadySubscribedResponse);
+            return;
           }
-          this.handleLinkRequest_(alreadySubscribedResponse);
-          return;
-        }
-        if (result['sku']) {
-          const skuSelectedResponse = new SkuSelectedResponse();
-          skuSelectedResponse.setSku(result['sku']);
-          this.startPayFlow_(skuSelectedResponse);
-          return;
-        }
-        if (result['native']) {
-          const viewSubscriptionsResponse = new ViewSubscriptionsResponse();
-          viewSubscriptionsResponse.setNative(true);
-          this.startNativeFlow_(viewSubscriptionsResponse);
-          return;
-        }
-      });
-    }
-
-    this.eventManager_.logSwgEvent(AnalyticsEvent.IMPRESSION_OFFERS);
->>>>>>> 116f99f9
+          if (result['oldSku']) {
+            new PayStartFlow(this.deps_, {
+              skuId: result['sku'],
+              oldSku: result['oldSku'],
+              replaceSkuProrationMode: feArgsObj['replaceSkuProrationMode'] || undefined,
+            }).start();
+            return;
+          }
+          if (result['sku']) {
+            const skuSelectedResponse = new SkuSelectedResponse();
+            skuSelectedResponse.setSku(result['sku']);
+            this.startPayFlow_(skuSelectedResponse);
+            return;
+          }
+          if (result['native']) {
+            const viewSubscriptionsResponse = new ViewSubscriptionsResponse();
+            viewSubscriptionsResponse.setNative(true);
+            this.startNativeFlow_(viewSubscriptionsResponse);
+            return;
+          }
+        });
+      }
+
+      this.eventManager_.logSwgEvent(AnalyticsEvent.IMPRESSION_OFFERS);
 
       return this.dialogManager_.openView(this.activityIframeView_);
     }
