--- conflicted
+++ resolved
@@ -471,8 +471,6 @@
         }
       );
     });
-<<<<<<< HEAD
-=======
 
     it('should return a working logger', async function() {
       let foundLogger = null;
@@ -494,7 +492,6 @@
       });
       expect(foundLogger).to.be.instanceOf(Logger);
     });
->>>>>>> 1b7b726c
   });
 
   describe('configured', () => {
