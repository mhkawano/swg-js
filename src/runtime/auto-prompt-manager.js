--- conflicted
+++ resolved
@@ -142,32 +142,13 @@
     // Fetch entitlements and the client config from the server, so that we have
     // the information we need to determine whether and which prompt should be
     // displayed.
-<<<<<<< HEAD
-    return Promise.all([
-      this.clientConfigManager_.getClientConfig(),
-      this.entitlementsManager_.getEntitlements(),
-      this.entitlementsManager_.getArticle(),
-      this.storage_.get(
-        StorageKeys.DISMISSED_PROMPTS,
-        /* useLocalStorage */ true
-      ),
-    ]).then(([clientConfig, entitlements, article, dismissedPrompts]) => {
-      this.showAutoPrompt_(
-        clientConfig,
-        entitlements,
-        article,
-        dismissedPrompts,
-        params
-      );
-    });
-=======
     const [clientConfig, entitlements, article, dismissedPrompts] =
       await Promise.all([
         this.clientConfigManager_.getClientConfig(),
         this.entitlementsManager_.getEntitlements(),
         this.entitlementsManager_.getArticle(),
         this.storage_.get(
-          STORAGE_KEY_DISMISSED_PROMPTS,
+          StorageKeys.DISMISSED_PROMPTS,
           /* useLocalStorage */ true
         ),
       ]);
@@ -179,7 +160,6 @@
       dismissedPrompts,
       params
     );
->>>>>>> ccf207c8
   }
 
   /**
@@ -397,64 +377,6 @@
     const audienceActions = article?.audienceActions?.actions || [];
 
     // Count completed surveys.
-<<<<<<< HEAD
-    return Promise.all([
-      this.storage_.getEvent(
-        COMPLETED_ACTION_TO_STORAGE_KEY_MAP.get(
-          AnalyticsEvent.ACTION_SURVEY_DATA_TRANSFER
-        )
-      ),
-      this.storage_.getEvent(StorageKeys.SURVEY_DATA_TRANSFER_FAILED),
-    ]).then(
-      ([surveyCompletionTimestamps, surveyDataTransferFailureTimestamps]) => {
-        const hasCompletedSurveys = surveyCompletionTimestamps.length >= 1;
-        const hasRecentSurveyDataTransferFailure =
-          surveyDataTransferFailureTimestamps.length >= 1;
-        const isSurveyEligible =
-          !hasCompletedSurveys && !hasRecentSurveyDataTransferFailure;
-
-        let potentialActions = audienceActions.filter((action) =>
-          this.checkActionEligibility_(action.type, isSurveyEligible)
-        );
-
-        // No audience actions means use the default prompt.
-        if (potentialActions.length === 0) {
-          return undefined;
-        }
-
-        // Default to the first recommended action.
-        let actionToUse = potentialActions[0].type;
-
-        // Contribution prompts should appear before recommended actions, so we'll need
-        // to check if we have shown it before.
-        if (
-          autoPromptType === AutoPromptType.CONTRIBUTION ||
-          autoPromptType === AutoPromptType.CONTRIBUTION_LARGE
-        ) {
-          if (!dismissedPrompts) {
-            this.promptDisplayed_ = AutoPromptType.CONTRIBUTION;
-            return undefined;
-          }
-          const previousPrompts = dismissedPrompts.split(',');
-          potentialActions = potentialActions.filter(
-            (action) => !previousPrompts.includes(action.type)
-          );
-
-          // If all actions have been dismissed or the frequency indicates that we
-          // should show the Contribution prompt again regardless of previous dismissals,
-          // we don't want to record the Contribution dismissal
-          if (potentialActions.length === 0 || shouldShowAutoPrompt) {
-            return undefined;
-          }
-
-          // Otherwise, set to the next recommended action. If the last dismissal was the
-          // Contribution prompt, this will resolve to the first recommended action.
-          actionToUse = potentialActions[0].type;
-          this.promptDisplayed_ = actionToUse;
-        }
-        return actionToUse;
-      }
-=======
     const [surveyCompletionTimestamps, surveyDataTransferFailureTimestamps] =
       await Promise.all([
         this.storage_.getEvent(
@@ -462,7 +384,7 @@
             AnalyticsEvent.ACTION_SURVEY_DATA_TRANSFER
           )
         ),
-        this.storage_.getEvent(STORAGE_KEY_EVENT_SURVEY_DATA_TRANSFER_FAILED),
+        this.storage_.getEvent(StorageKeys.SURVEY_DATA_TRANSFER_FAILED),
       ]);
 
     const hasCompletedSurveys = surveyCompletionTimestamps.length >= 1;
@@ -473,7 +395,6 @@
 
     let potentialActions = audienceActions.filter((action) =>
       this.checkActionEligibility_(action.type, isSurveyEligible)
->>>>>>> ccf207c8
     );
 
     // No audience actions means use the default prompt.
@@ -681,37 +602,21 @@
    * Adds the current prompt displayed to the array of all dismissed prompts.
    * @returns {!Promise}
    */
-<<<<<<< HEAD
-  storeLastDismissal_() {
-    return this.promptDisplayed_
-      ? this.storage_
-          .get(StorageKeys.DISMISSED_PROMPTS, /* useLocalStorage */ true)
-          .then((value) => {
-            const prompt = /** @type {string} */ (this.promptDisplayed_);
-            this.storage_.set(
-              StorageKeys.DISMISSED_PROMPTS,
-              value ? value + ',' + prompt : prompt,
-              /* useLocalStorage */ true
-            );
-          })
-      : Promise.resolve();
-=======
   async storeLastDismissal_() {
     if (!this.promptDisplayed_) {
       return;
     }
 
     const value = await this.storage_.get(
-      STORAGE_KEY_DISMISSED_PROMPTS,
+      StorageKeys.DISMISSED_PROMPTS,
       /* useLocalStorage */ true
     );
     const prompt = /** @type {string} */ (this.promptDisplayed_);
     this.storage_.set(
-      STORAGE_KEY_DISMISSED_PROMPTS,
+      StorageKeys.DISMISSED_PROMPTS,
       value ? value + ',' + prompt : prompt,
       /* useLocalStorage */ true
     );
->>>>>>> ccf207c8
   }
 
   /**
